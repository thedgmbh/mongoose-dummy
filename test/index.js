"use strict";
process.env.NODE_ENV = "test";

const chai = require("chai");
const mongoose = require("mongoose");
const should = chai.should();
const expect = chai.expect;
const dummy = require("..");
const isObjectId = mongoose.Types.ObjectId.isValid;

function validateEmail(email) {
  let re = /^(([^<>()\[\]\\.,;:\s@"]+(\.[^<>()\[\]\\.,;:\s@"]+)*)|(".+"))@((\[[0-9]{1,3}\.[0-9]{1,3}\.[0-9]{1,3}\.[0-9]{1,3}])|(([a-zA-Z\-0-9]+\.)+[a-zA-Z]{2,}))$/;
  return re.test(email);
}

<<<<<<< HEAD
describe("mongoose-dummy", () => {
  describe("generateRandomModel", () => {
    it("should generate random model", done => {
      const ignoredFields = ["_id", "created_at", "__v", /detail.*_info/];
      let genderValues = ["Male", "Female"];
      let schemaDefinition = new mongoose.Schema({
        name: {
          type: String,
          required: true,
          lowercase: true,
          trim: true
        },
        uppercase: {
          type: String,
          uppercase: true
        },
        email: {
          type: String
        },
        birth_date: {
          type: Date
        },
        gender: {
          type: String,
          enum: genderValues
        },
        data: {
          type: Object,
          default: null
        },
        results: [
          {
            score: Number,
            course: Number
          }
        ],
        is_student: {
          type: Boolean
        },
        parent: {
          type: mongoose.Schema.Types.ObjectId
        },
        detail: {
          main_info: String,
          some_info: String,
          none_match: String
        },
        created_at: {
          type: Date,
          default: Date.now
        }
      });
      let model = mongoose.model("Student", schemaDefinition);
      let randomObject = dummy(model, {
        ignore: ignoredFields,
        returnDate: true
      });

      expect(randomObject).to.not.be.null;
      randomObject.name.should.be.a("string");
      randomObject.uppercase.should.be.a("string");
      randomObject.uppercase.should.equal(randomObject.uppercase.toUpperCase());
      randomObject.email.should.be.a("string");
      randomObject.detail.none_match.should.be.a("string");
      validateEmail(randomObject.email).should.be.true;
      randomObject.birth_date.should.be.a("date");
      genderValues.indexOf(randomObject.gender).should.not.eql(-1);
      randomObject.data.should.be.an("object");
      randomObject.results.should.be.an("array");
      randomObject.results[0].should.have.property("score");
      randomObject.is_student.should.be.a("boolean");
      isObjectId(randomObject.parent).should.be.true;
=======
describe('mongoose-dummy', () => {
    describe('generateRandomModel', () => {
        it('should generate random model', (done) => {
            const ignoredFields = ['_id', 'created_at', '__v', /detail.*_info/];
            let genderValues = ['Male', 'Female']
            let schemaDefinition = new mongoose.Schema({
                name: {
                    type: String,
                    required: true,
                    lowercase: true,
                    trim: true
                },
                email: {
                    type: String,
                },
                birth_date: {
                    type: Date
                },
                gender: {
                    type: String,
                    enum: genderValues
                },
                data: {
                    type: Object,
                    default: null
                },
                results: [
                    {
                        score: Number,
                        course: Number
                    }
                ],
                is_student: {
                    type: Boolean
                },
                parent: {
                    type: mongoose.Schema.Types.ObjectId
                },
                detail: {
                    main_info: String,
                    some_info: String,
                    none_match: String
                },
                created_at: {
                    type: Date,
                    default: Date.now
                }
            });
            let model = mongoose.model('Student', schemaDefinition);
            let randomObject = dummy(model, {
                ignore: ignoredFields,
                returnDate: true,
                force: {
                  parent: '5af8a4f33f56930349d8f45b'
                }
            })
            expect(randomObject).to.not.be.null;
            randomObject.name.should.be.a('string');
            randomObject.email.should.be.a('string');
            randomObject.detail.none_match.should.be.a('string');
            validateEmail(randomObject.email).should.be.true;
            randomObject.birth_date.should.be.a('date');
            genderValues.indexOf(randomObject.gender).should.not.eql(-1);
            randomObject.data.should.be.an('object');
            randomObject.results.should.be.an('array');
            randomObject.results[0].should.have.property('score');
            randomObject.is_student.should.be.a('boolean');
            randomObject.parent.should.equal('5af8a4f33f56930349d8f45b')
            isObjectId(randomObject.parent).should.be.true;
>>>>>>> 58e2931b

      // Check ignore fields
      expect(randomObject.created_at).to.be.undefined;
      expect(randomObject._id).to.be.undefined;
      expect(randomObject.__v).to.be.undefined;
      expect(randomObject.detail.main_info).to.be.undefined;
      expect(randomObject.detail.some_info).to.be.undefined;

      done();
    });
  });
});<|MERGE_RESOLUTION|>--- conflicted
+++ resolved
@@ -13,80 +13,6 @@
   return re.test(email);
 }
 
-<<<<<<< HEAD
-describe("mongoose-dummy", () => {
-  describe("generateRandomModel", () => {
-    it("should generate random model", done => {
-      const ignoredFields = ["_id", "created_at", "__v", /detail.*_info/];
-      let genderValues = ["Male", "Female"];
-      let schemaDefinition = new mongoose.Schema({
-        name: {
-          type: String,
-          required: true,
-          lowercase: true,
-          trim: true
-        },
-        uppercase: {
-          type: String,
-          uppercase: true
-        },
-        email: {
-          type: String
-        },
-        birth_date: {
-          type: Date
-        },
-        gender: {
-          type: String,
-          enum: genderValues
-        },
-        data: {
-          type: Object,
-          default: null
-        },
-        results: [
-          {
-            score: Number,
-            course: Number
-          }
-        ],
-        is_student: {
-          type: Boolean
-        },
-        parent: {
-          type: mongoose.Schema.Types.ObjectId
-        },
-        detail: {
-          main_info: String,
-          some_info: String,
-          none_match: String
-        },
-        created_at: {
-          type: Date,
-          default: Date.now
-        }
-      });
-      let model = mongoose.model("Student", schemaDefinition);
-      let randomObject = dummy(model, {
-        ignore: ignoredFields,
-        returnDate: true
-      });
-
-      expect(randomObject).to.not.be.null;
-      randomObject.name.should.be.a("string");
-      randomObject.uppercase.should.be.a("string");
-      randomObject.uppercase.should.equal(randomObject.uppercase.toUpperCase());
-      randomObject.email.should.be.a("string");
-      randomObject.detail.none_match.should.be.a("string");
-      validateEmail(randomObject.email).should.be.true;
-      randomObject.birth_date.should.be.a("date");
-      genderValues.indexOf(randomObject.gender).should.not.eql(-1);
-      randomObject.data.should.be.an("object");
-      randomObject.results.should.be.an("array");
-      randomObject.results[0].should.have.property("score");
-      randomObject.is_student.should.be.a("boolean");
-      isObjectId(randomObject.parent).should.be.true;
-=======
 describe('mongoose-dummy', () => {
     describe('generateRandomModel', () => {
         it('should generate random model', (done) => {
@@ -99,6 +25,10 @@
                     lowercase: true,
                     trim: true
                 },
+                uppercase: {
+                    type: String,
+                    uppercase: true
+                  },
                 email: {
                     type: String,
                 },
@@ -145,6 +75,8 @@
             })
             expect(randomObject).to.not.be.null;
             randomObject.name.should.be.a('string');
+            randomObject.uppercase.should.be.a("string");
+            randomObject.uppercase.should.equal(randomObject.uppercase.toUpperCase());
             randomObject.email.should.be.a('string');
             randomObject.detail.none_match.should.be.a('string');
             validateEmail(randomObject.email).should.be.true;
@@ -156,7 +88,6 @@
             randomObject.is_student.should.be.a('boolean');
             randomObject.parent.should.equal('5af8a4f33f56930349d8f45b')
             isObjectId(randomObject.parent).should.be.true;
->>>>>>> 58e2931b
 
       // Check ignore fields
       expect(randomObject.created_at).to.be.undefined;
